--- conflicted
+++ resolved
@@ -160,13 +160,8 @@
 FROM 
 	timetable.chain_execution_config 
 WHERE 
-<<<<<<< HEAD
-	(client_name = $1 or client_name IS NULL) AND chain_execution_config = $2`
-	return pgxscan.Get(ctx, ConfigDb, dest, qualifySQL(sqlSelectSingleChain), ClientName, chainID)
-=======
 	chain_id IS NOT NULL
 	AND (client_name = $1 or client_name IS NULL) 
 	AND chain_execution_config = $2`
-	return ConfigDb.GetContext(ctx, dest, qualifySQL(sqlSelectSingleChain), ClientName, chainID)
->>>>>>> 20363f9f
+	return pgxscan.Get(ctx, ConfigDb, dest, qualifySQL(sqlSelectSingleChain), ClientName, chainID)
 }