package pgengine

import (
	"context"
	"database/sql"
<<<<<<< HEAD
	"encoding/json"
=======
	"database/sql/driver"
>>>>>>> 4f1a1243
	"fmt"
	"io/ioutil"
	"os"
	"time"

	"github.com/cybertec-postgresql/pg_timetable/internal/cmdparser"
	"github.com/jmoiron/sqlx"

	pgconn "github.com/jackc/pgconn"
	pgx "github.com/jackc/pgx/v4"
	stdlib "github.com/jackc/pgx/v4/stdlib"
)

// WaitTime specifies amount of time in seconds to wait before reconnecting to DB
const WaitTime = 5

// maximum wait time before reconnect attempts
const maxWaitTime = WaitTime * 16

// ConfigDb is the global database object
var ConfigDb *sqlx.DB

// ClientName is unique ifentifier of the scheduler application running
var ClientName string

// NoShellTasks parameter disables SHELL tasks executing
var NoShellTasks bool

var sqls = []string{sqlDDL, sqlJSONSchema, sqlTasks, sqlJobFunctions}
var sqlNames = []string{"DDL", "JSON Schema", "Built-in Tasks", "Job Functions"}

<<<<<<< HEAD
type logger struct {
	pgx.Logger
}

func (l logger) Log(ctx context.Context, level pgx.LogLevel, msg string, data map[string]interface{}) {
	var s string
	switch level {
	case pgx.LogLevelTrace, pgx.LogLevelDebug, pgx.LogLevelInfo:
		s = "DEBUG"
	case pgx.LogLevelWarn:
		s = "NOTICE"
	case pgx.LogLevelError:
		s = "ERROR"
	default:
		s = "LOG"
	}
	j, _ := json.Marshal(data)
	s = fmt.Sprintf(GetLogPrefix(s), fmt.Sprint(msg, " ", string(j)))
	fmt.Println(s)
}
=======
//OpenDB used for mocking purposes
var OpenDB func(c driver.Connector) *sql.DB = sql.OpenDB
>>>>>>> 4f1a1243

// InitAndTestConfigDBConnection opens connection and creates schema
func InitAndTestConfigDBConnection(ctx context.Context, cmdOpts cmdparser.CmdOptions) bool {
	ClientName = cmdOpts.ClientName
	NoShellTasks = cmdOpts.NoShellTasks
	VerboseLogLevel = cmdOpts.Verbose
	LogToDB(ctx, "DEBUG", fmt.Sprintf("Starting new session... %s", &cmdOpts))
	var wt int = WaitTime
	var err error

	connstr := fmt.Sprintf("application_name='pg_timetable' host='%s' port='%s' dbname='%s' sslmode='%s' user='%s' password='%s'",
		cmdOpts.Host, cmdOpts.Port, cmdOpts.Dbname, cmdOpts.SSLMode, cmdOpts.User, cmdOpts.Password)
	LogToDB("DEBUG", "Connection string: ", connstr)
	connConfig, err := pgx.ParseConfig(connstr)
	if err != nil {
		LogToDB("ERROR", err)
		return false
	}
	connConfig.OnNotice = func(c *pgconn.PgConn, n *pgconn.Notice) {
		LogToDB("USER", "Severity: ", n.Severity, "; Message: ", n.Message)
	}
	if !cmdOpts.Debug {
		connConfig.AfterConnect = func(ctx context.Context, pgconn *pgconn.PgConn) error {
			return pgconn.Exec(ctx, "LISTEN "+ClientName).Close()
		}
		connConfig.OnNotification = notificationHandler
	}
	connConfig.Logger = logger{}
	if VerboseLogLevel {
		connConfig.LogLevel = pgx.LogLevelDebug
	} else {
		connConfig.LogLevel = pgx.LogLevelWarn
	}
	connConfig.PreferSimpleProtocol = true
	connstr = stdlib.RegisterConnConfig(connConfig)
	db, err := sql.Open("pgx", connstr)
	if err == nil {
		err = db.PingContext(ctx)
	}
<<<<<<< HEAD
=======
	// Wrap the connector to simply print out the message
	connector := pq.ConnectorWithNoticeHandler(base, func(notice *pq.Error) {
		LogToDB(ctx, "USER", "Severity: ", notice.Severity, "; Message: ", notice.Message)
	})
	db := OpenDB(connector)

	err = db.PingContext(ctx)
>>>>>>> 4f1a1243
	for err != nil {
		LogToDB(ctx, "ERROR", err)
		LogToDB(ctx, "LOG", "Reconnecting in ", wt, " sec...")
		select {
		case <-time.After(time.Duration(wt) * time.Second):
			err = db.PingContext(ctx)
		case <-ctx.Done():
			LogToDB(ctx, "ERROR", "Connection request cancelled: ", ctx.Err())
			return false
		}
		if wt < maxWaitTime {
			wt = wt * 2
		}
	}
<<<<<<< HEAD
	LogToDB("LOG", "Connection established...")
	LogToDB("LOG", fmt.Sprintf("Proceeding as '%s' with client PID %d", ClientName, os.Getpid()))
=======

	LogToDB(ctx, "DEBUG", "Connection string: ", connstr)
	LogToDB(ctx, "LOG", "Connection established...")
	LogToDB(ctx, "LOG", fmt.Sprintf("Proceeding as '%s' with client PID %d", ClientName, os.Getpid()))
	ConfigDb = sqlx.NewDb(db, "postgres")
>>>>>>> 4f1a1243

	ConfigDb = sqlx.NewDb(db, "pgx")
	if !executeSchemaScripts(ctx) {
		return false
	}
	if cmdOpts.File != "" {
		if !ExecuteCustomScripts(ctx, cmdOpts.File) {
			return false
		}
	}
	return true
}

// ExecuteCustomScripts executes SQL scripts in files
func ExecuteCustomScripts(ctx context.Context, filename ...string) bool {
	for _, f := range filename {
		sql, err := ioutil.ReadFile(f)
		if err != nil {
			fmt.Printf(GetLogPrefixLn("PANIC"), err)
			return false
		}
		fmt.Printf(GetLogPrefixLn("LOG"), "Executing script: "+f)
		if _, err = ConfigDb.ExecContext(ctx, string(sql)); err != nil {
			fmt.Printf(GetLogPrefixLn("PANIC"), err)
			return false
		}
		LogToDB(ctx, "LOG", "Script file executed: "+f)
	}
	return true
}

func executeSchemaScripts(ctx context.Context) bool {
	var exists bool
	err := ConfigDb.GetContext(ctx, &exists, "SELECT EXISTS(SELECT 1 FROM pg_namespace WHERE nspname = 'timetable')")
	if err != nil {
		return false
	}
	if !exists {
		for i, sql := range sqls {
			sqlName := sqlNames[i]
			fmt.Printf(GetLogPrefixLn("LOG"), "Executing script: "+sqlName)
			if _, err = ConfigDb.ExecContext(ctx, sql); err != nil {
				fmt.Printf(GetLogPrefixLn("PANIC"), err)
				fmt.Printf(GetLogPrefixLn("PANIC"), "Dropping \"timetable\" schema")
				_, err = ConfigDb.ExecContext(ctx, "DROP SCHEMA IF EXISTS timetable CASCADE")
				if err != nil {
					fmt.Printf(GetLogPrefixLn("PANIC"), err)
				}
				return false
			}
			LogToDB(ctx, "LOG", "Schema file executed: "+sqlName)
		}
		LogToDB(ctx, "LOG", "Configuration schema created...")
	}
	return true
}

// FinalizeConfigDBConnection closes session
func FinalizeConfigDBConnection() {
	fmt.Printf(GetLogPrefixLn("LOG"), "Closing session")
	if err := ConfigDb.Close(); err != nil {
		fmt.Printf(GetLogPrefixLn("ERROR"), fmt.Sprintf("Error occurred during connection closing: %v", err))
	}
	ConfigDb = nil
}

//ReconnectDbAndFixLeftovers keeps trying reconnecting every `waitTime` seconds till connection established
func ReconnectDbAndFixLeftovers(ctx context.Context) bool {
	for ConfigDb.PingContext(ctx) != nil {
		fmt.Printf(GetLogPrefixLn("REPAIR"),
			fmt.Sprintf("Connection to the server was lost. Waiting for %d sec...", WaitTime))
		select {
		case <-time.After(WaitTime * time.Second):
			fmt.Printf(GetLogPrefix("REPAIR"), "Reconnecting...\n")
		case <-ctx.Done():
			fmt.Printf(GetLogPrefixLn("ERROR"), fmt.Sprintf("request cancelled: %v", ctx.Err()))
			return false
		}
	}
	LogToDB(ctx, "LOG", "Connection reestablished...")
	FixSchedulerCrash(ctx)
	return true
}<|MERGE_RESOLUTION|>--- conflicted
+++ resolved
@@ -3,11 +3,7 @@
 import (
 	"context"
 	"database/sql"
-<<<<<<< HEAD
 	"encoding/json"
-=======
-	"database/sql/driver"
->>>>>>> 4f1a1243
 	"fmt"
 	"io/ioutil"
 	"os"
@@ -39,7 +35,6 @@
 var sqls = []string{sqlDDL, sqlJSONSchema, sqlTasks, sqlJobFunctions}
 var sqlNames = []string{"DDL", "JSON Schema", "Built-in Tasks", "Job Functions"}
 
-<<<<<<< HEAD
 type logger struct {
 	pgx.Logger
 }
@@ -60,10 +55,8 @@
 	s = fmt.Sprintf(GetLogPrefix(s), fmt.Sprint(msg, " ", string(j)))
 	fmt.Println(s)
 }
-=======
-//OpenDB used for mocking purposes
-var OpenDB func(c driver.Connector) *sql.DB = sql.OpenDB
->>>>>>> 4f1a1243
+
+var OpenDB func(driverName string, dataSourceName string) (*sql.DB, error) = sql.Open
 
 // InitAndTestConfigDBConnection opens connection and creates schema
 func InitAndTestConfigDBConnection(ctx context.Context, cmdOpts cmdparser.CmdOptions) bool {
@@ -76,14 +69,14 @@
 
 	connstr := fmt.Sprintf("application_name='pg_timetable' host='%s' port='%s' dbname='%s' sslmode='%s' user='%s' password='%s'",
 		cmdOpts.Host, cmdOpts.Port, cmdOpts.Dbname, cmdOpts.SSLMode, cmdOpts.User, cmdOpts.Password)
-	LogToDB("DEBUG", "Connection string: ", connstr)
+	LogToDB(ctx, "DEBUG", "Connection string: ", connstr)
 	connConfig, err := pgx.ParseConfig(connstr)
 	if err != nil {
-		LogToDB("ERROR", err)
+		LogToDB(ctx, "ERROR", err)
 		return false
 	}
 	connConfig.OnNotice = func(c *pgconn.PgConn, n *pgconn.Notice) {
-		LogToDB("USER", "Severity: ", n.Severity, "; Message: ", n.Message)
+		LogToDB(ctx, "USER", "Severity: ", n.Severity, "; Message: ", n.Message)
 	}
 	if !cmdOpts.Debug {
 		connConfig.AfterConnect = func(ctx context.Context, pgconn *pgconn.PgConn) error {
@@ -99,20 +92,10 @@
 	}
 	connConfig.PreferSimpleProtocol = true
 	connstr = stdlib.RegisterConnConfig(connConfig)
-	db, err := sql.Open("pgx", connstr)
+	db, err := OpenDB("pgx", connstr)
 	if err == nil {
 		err = db.PingContext(ctx)
 	}
-<<<<<<< HEAD
-=======
-	// Wrap the connector to simply print out the message
-	connector := pq.ConnectorWithNoticeHandler(base, func(notice *pq.Error) {
-		LogToDB(ctx, "USER", "Severity: ", notice.Severity, "; Message: ", notice.Message)
-	})
-	db := OpenDB(connector)
-
-	err = db.PingContext(ctx)
->>>>>>> 4f1a1243
 	for err != nil {
 		LogToDB(ctx, "ERROR", err)
 		LogToDB(ctx, "LOG", "Reconnecting in ", wt, " sec...")
@@ -127,16 +110,10 @@
 			wt = wt * 2
 		}
 	}
-<<<<<<< HEAD
-	LogToDB("LOG", "Connection established...")
-	LogToDB("LOG", fmt.Sprintf("Proceeding as '%s' with client PID %d", ClientName, os.Getpid()))
-=======
 
 	LogToDB(ctx, "DEBUG", "Connection string: ", connstr)
 	LogToDB(ctx, "LOG", "Connection established...")
 	LogToDB(ctx, "LOG", fmt.Sprintf("Proceeding as '%s' with client PID %d", ClientName, os.Getpid()))
-	ConfigDb = sqlx.NewDb(db, "postgres")
->>>>>>> 4f1a1243
 
 	ConfigDb = sqlx.NewDb(db, "pgx")
 	if !executeSchemaScripts(ctx) {
